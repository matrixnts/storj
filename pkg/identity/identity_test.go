--- conflicted
+++ resolved
@@ -32,11 +32,7 @@
 	caTemplate, err := peertls.CATemplate()
 	assert.NoError(t, err)
 
-<<<<<<< HEAD
 	caCert, err := peertls.CreateSelfSignedCertificate(caKey, caTemplate)
-=======
-	caCert, err := peertls.NewSelfSignedCert(caKey, caTemplate)
->>>>>>> 2cf86703
 	assert.NoError(t, err)
 
 	leafTemplate, err := peertls.LeafTemplate()
@@ -45,11 +41,7 @@
 	leafKey, err := pkcrypto.GeneratePrivateKey()
 	assert.NoError(t, err)
 
-<<<<<<< HEAD
 	leafCert, err := peertls.CreateCertificate(pkcrypto.PublicKeyFromPrivate(leafKey), caKey, leafTemplate, caTemplate)
-=======
-	leafCert, err := peertls.NewCert(pkcrypto.PublicKeyFromPrivate(leafKey), caKey, leafTemplate, caTemplate)
->>>>>>> 2cf86703
 	assert.NoError(t, err)
 
 	peerIdent, err := identity.PeerIdentityFromCerts(leafCert, caCert, nil)
@@ -66,11 +58,7 @@
 	caTemplate, err := peertls.CATemplate()
 	assert.NoError(t, err)
 
-<<<<<<< HEAD
 	caCert, err := peertls.CreateSelfSignedCertificate(caKey, caTemplate)
-=======
-	caCert, err := peertls.NewSelfSignedCert(caKey, caTemplate)
->>>>>>> 2cf86703
 	assert.NoError(t, err)
 	assert.NoError(t, err)
 	assert.NotEmpty(t, caCert)
@@ -81,11 +69,7 @@
 	leafKey, err := pkcrypto.GeneratePrivateKey()
 	assert.NoError(t, err)
 
-<<<<<<< HEAD
 	leafCert, err := peertls.CreateCertificate(pkcrypto.PublicKeyFromPrivate(leafKey), caKey, leafTemplate, caTemplate)
-=======
-	leafCert, err := peertls.NewCert(pkcrypto.PublicKeyFromPrivate(leafKey), caKey, leafTemplate, caTemplate)
->>>>>>> 2cf86703
 	assert.NoError(t, err)
 	assert.NotEmpty(t, leafCert)
 
